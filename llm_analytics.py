--- conflicted
+++ resolved
@@ -12,14 +12,15 @@
     print(f"Import error: {e}")
     ChatOpenAI = None
 
-
-<<<<<<< HEAD
+    
+# llm_analytics.py
+# Агент-аналитик: принимает JSON трассы MultiAgentTracer, вызывает LLM по чанкам,
+# складывает оценки в поле "assessments" и возвращает новый JSON.
+# Также умеет работать в офлайн-фолбэке (без API-ключа) — проставляет approve=успех.
+
+
 MODEL_NAME_DEFAULT = os.getenv("LLM_MODEL", "qwen/qwen3-4b:free")
 MAX_EVENTS_PER_CHUNK = 12  # оптимальный размер чанка
-=======
-MODEL_NAME_DEFAULT = os.getenv("LLM_MODEL", "gpt-4o-mini")
-MAX_EVENTS_PER_CHUNK = 12  
->>>>>>> 5ccdd93e
 
 OUTPUT_SCHEMA = {
     "type": "object",
@@ -127,14 +128,7 @@
 # ──────────────────────────────────────────────────────────────────────────────
 # Основная функция LLM-аналитики
 # ──────────────────────────────────────────────────────────────────────────────
-<<<<<<< HEAD
 MAX_EVENTS_PER_CHUNK = 30  # оставьте ваше значение
-=======
-
-
-MODEL_NAME_DEFAULT = "gpt-4o-mini"
-MAX_EVENTS_PER_CHUNK = 30 
->>>>>>> 5ccdd93e
 
 def classify_session_with_llm(
     session_json: Dict[str, Any],
@@ -274,6 +268,7 @@
             "improvement_suggestions": [c for c in cleaned if c] if cleaned else [],
             "expert_review": str(final_text).strip(),
         }
+    
     def _extract_usage(resp) -> Dict[str, int]:
         """
         Универсальный сбор токенов:
@@ -425,10 +420,6 @@
             )
 
         except Exception as e:
-<<<<<<< HEAD
-=======
-
->>>>>>> 5ccdd93e
             print(f"[LLM chunk error] {e}. Falling back to offline.")
             # если хотим мгновенный оффлайн — return _offline_result()
             # либо continue с эвристикой ↓
